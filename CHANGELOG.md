--- conflicted
+++ resolved
@@ -24,16 +24,12 @@
 - Updated repository information.
 - Replace AllowedUsernameCharacters by UsernameSettings and extented initial configuration.
 - Updated NPM packages.
-<<<<<<< HEAD
-- Replace AllowedUsernameCharacters by UsernameSettings.
-=======
 - Updated NuGet packages.
 - Removed V1 projects and renamed V2 projects.
 - Reimplemented HTTP client.
 - Enhanced realm JWT secret.
 - Reimplemented password recovery.
 - Implemented Basic authentication.
->>>>>>> 66374500
 
 ## [1.1.5] - 2022-10-27
 
